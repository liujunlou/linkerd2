--- conflicted
+++ resolved
@@ -22,7 +22,8 @@
     StreamResponseFail(Arc<ctx::http::Response>, StreamResponseFail),
     StreamResponseEnd(Arc<ctx::http::Response>, StreamResponseEnd),
 
-<<<<<<< HEAD
+    TlsConfigReloaded,
+    TlsConfigReloadFailed(::transport::tls::ConfigError),
     TlsHandshakeFailed(Arc<ctx::transport::Ctx>, connection::HandshakeError),
     ControlTlsHandshakeFailed(ControlConnection, connection::HandshakeError),
 }
@@ -36,10 +37,7 @@
     Connect {
         remote_addr: SocketAddr
     },
-=======
-    TlsConfigReloaded,
-    TlsConfigReloadFailed(::transport::tls::ConfigError),
->>>>>>> 647b93d9
+
 }
 
 #[derive(Clone, Debug)]
